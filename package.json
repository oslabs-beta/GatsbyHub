{
	"name": "gatsbyhub",
	"displayName": "GatsbyHub",
	"description": "The one stop shop for everything Gatsby has to offer",
	"version": "0.8.0",
	"engines": {
		"vscode": "^1.49.0"
	},
	"categories": [
		"Other"
	],
	"keywords": [
		"gatsby",
		"gatsby-cli",
		"react",
		"framework"
	],
	"activationEvents": [
		"onView:commands",
		"onView:plugins",
		"onView:starters"
	],
	"main": "./dist/extension.js",
	"contributes": {
		"commands": [
			{
				"command": "gatsbyhub.installGatsby",
				"title": "Install Gatsby-CLI",
				"icon": "$(arrow-down)"
			},
			{
				"command": "gatsbyhub.createSite",
				"title": "Create New Site",
				"icon": "$(file-directory-create)"
			},
			{
				"command": "gatsbyhub.develop",
				"title": "Start Dev Server",
				"icon": "$(rocket)"
			},
			{
				"command": "gatsbyhub.build",
				"title": "Prepare for Deployment",
				"icon": "$(package)"
			},
			{
				"command": "gatsbyhub.serve",
				"title": "Start Production Server",
				"icon": "$(beaker)"
			},
			{
				"command": "gatsbyhub.info",
				"title": "Get Env Info",
				"icon": "$(info)"
			},
			{
				"command": "gatsbyhub.clean",
				"title": "Clear Cache and Public Directories",
				"icon": "$(trash)"
			},
			{
				"command": "gatsbyhub.disposeServer",
				"title": "Kill Server",
				"icon": "$(circle-slash)"
			},
			{
				"command": "gatsbyhub.install",
				"title": "Install Plugin",
				"icon": "src/logo/download.svg"
			},
			{
				"command": "gatsbyhub.createWebView",
				"title": "Show Plugin WebView"
			},
			{
				"command": "gatsbyhub.openCommandDocs",
				"title": "Open CLI Docs",
				"icon": "$(question)"
			},
			{
				"command": "gatsbyhub.openGraphiQL",
				"title": "Open GraphiQL",
				"icon": "$(globe)"
      },
      {
				"command": "gatsbyhub.openBrowser",
				"title": "Open Browser",
				"icon": "$(browser)"
<<<<<<< HEAD
      }
=======
			},
			{
				"command": "buildFinished",
				"title": "Site Built",
				"icon": "$(check)"
			}
>>>>>>> 48589760
		],
		"viewsContainers": {
			"activitybar": [
				{
					"id": "gatsbyHub",
					"title": "GatsbyHub",
					"icon": "src/logo/GatsbyHub-purple.svg"
				}
			]
		},
		"views": {
			"gatsbyHub": [
				{
					"id": "commands",
					"name": "Commands"
				},
				{
					"id": "plugins",
					"name": "Plugins"
				},
				{
					"id": "starters",
					"name": "Starters"
				},
				{
					"id": "themes",
					"name": "Themes"
				}
			]
		},
		"viewsWelcome": [
			{
				"view": "commands",
				"contents": "Welcome Friend!"
			},
			{
				"view": "plugins",
				"contents": "Loading Plugins..."
			},
			{
				"view": "starters",
				"contents": "Loading Starters..."
			},
			{
				"view": "themes",
				"contents": "Loading Themes..."
			}
		],
		"menus": {
			"view/title": [
				{
					"command": "gatsbyhub.disposeServer",
					"group": "navigation",
					"when": "view == commands && serverIsRunning == true"
				},
				{
					"command": "gatsbyhub.openGraphiQL",
					"group": "navigation",
					"when": "view == commands && serverIsRunning == true"
<<<<<<< HEAD
        },
        {
					"command": "gatsbyhub.openBrowser",
					"group": "navigation",
					"when": "view == commands && serverIsRunning == true"
=======
				},
				{
					"command": "gatsbyhub.openCommandDocs",
					"group": "navigation",
					"when": "view == commands"
				},
				{
					"command": "buildFinished",
					"group": "navigation",
					"when": "view == commands && siteBuilt"
>>>>>>> 48589760
				}
			],
			"view/item/context": [
				{
					"command": "gatsbyhub.createSite",
					"group": "inline",
					"when": "viewItem == New"
				},
				{
					"command": "gatsbyhub.develop",
					"group": "inline",
					"when": "viewItem == Develop"
				},
				{
					"command": "gatsbyhub.build",
					"group": "inline",
					"when": "viewItem == Build"
				},
				{
					"command": "gatsbyhub.serve",
					"group": "inline",
					"when": "viewItem == Serve"
				},
				{
					"command": "gatsbyhub.info",
					"group": "inline",
					"when": "viewItem == Info"
				},
				{
					"command": "gatsbyhub.clean",
					"group": "inline",
					"when": "viewItem == Clean"
				},
				{
					"command": "gatsbyhub.installGatsby",
					"group": "inline",
					"when": "viewItem == Install"
				},
				{
					"command": "gatsbyhub.install",
					"group": "inline",
					"when": "view == plugins"
				},
				{
					"command": "gatsbyhub.createSite",
					"group": "inline",
					"when": "view == starters"
				},
				{
					"command": "gatsbyhub.install",
					"group": "inline",
					"when": "view == themes"
				}
			]
		},
		"configuration": {
			"title": "GatsbyHub",
			"properties": {
				"gatsbyhub.commands.develop.port": {
					"type": "number",
					"default": 8000,
					"description": "Choose what port to expose with the server."
				},
				"gatsbyhub.commands.develop.openBrowser": {
					"type": "boolean",
					"default": false,
					"description": "Enable to open the browser automatically with running server."
				},
				"gatsbyhub.commands.develop.useHttps": {
					"type": "boolean",
					"default": false,
					"description": "Enable to run server on HTTPS."
				},
				"gatsbyhub.commands.develop.changeHost": {
					"type": [
						"string"
					],
					"default": "localhost",
					"description": "Change server host."
				},
				"gatsbyhub.commands.serve.changeHost": {
					"type": [
						"string"
					],
					"default": "localhost",
					"description": "Change server host."
				},
				"gatsbyhub.commands.serve.port": {
					"type": "number",
					"default": 9000,
					"description": "Choose what port to expose with the server."
				},
				"gatsbyhub.commands.serve.openBrowser": {
					"type": "boolean",
					"default": false,
					"description": "Enable to open the browser automatically with running server."
				},
				"gatsbyhub.commands.serve.prefixPaths": {
					"type": "boolean",
					"default": false,
					"description": "Enable if your gatsby-config uses 'pathPrefix' config."
				},
				"gatsbyhub.commands.info.enableClipboard": {
					"type": "boolean",
					"default": false,
					"description": "Enable to automatically copy environment info to clipboard."
				},
				"gatsbyhub.commands.build.prefixPaths": {
					"type": "boolean",
					"default": false,
					"description": "Enable if your gatsby-config uses 'pathPrefix' config."
				},
				"gatsbyhub.commands.build.noUglify": {
					"type": "boolean",
					"default": false,
					"description": "Enable if you don't want to uglify your JS bundle. (for debugging)"
				},
				"gatsbyhub.commands.build.enableTracing": {
					"type": "boolean",
					"default": false,
					"description": "Enable if you want to your build to be traced."
				},
				"gatsbyhub.commands.build.profile": {
					"type": "boolean",
					"default": false,
					"description": "Enable if you want to build your site with react profiling."
				},
				"gatsbyhub.commands.build.graphqlTracing": {
					"type": "boolean",
					"default": false,
					"description": "Enable if you want to your build's graphQL to be traced."
				},
				"gatsbyhub.commands.build.noColors": {
					"type": "boolean",
					"default": false,
					"description": "Enable if you want to disable colored terminal output."
				}
			}
		}
	},
	"scripts": {
		"compile": "tsc -p ./",
		"lint": "eslint src --ext ts",
		"prettify": "prettier --write . && eslint src --fix --ext ts",
		"watch": "tsc -watch -p ./",
		"pretest": "npm run compile && npm run lint",
		"test": "node ./out/test/runTest.js",
		"vscode:prepublish": "webpack --mode production",
		"webpack": "webpack --mode development",
		"webpack-dev": "webpack --mode development --watch"
	},
	"devDependencies": {
		"eslint-config-prettier": "^6.13.0",
		"eslint-plugin-import": "^2.22.1",
		"husky": "^4.3.0",
		"lint-staged": "^10.4.2",
		"prettier": "2.1.2",
		"ts-loader": "^8.0.5",
		"webpack": "^5.1.3",
		"webpack-cli": "^4.0.0"
	},
	"dependencies": {
		"@types/glob": "^7.1.3",
		"@types/marked": "^1.1.0",
		"@types/mocha": "^8.0.0",
		"@types/node": "^14.0.27",
		"@types/vscode": "^1.49.0",
		"@typescript-eslint/eslint-plugin": "^4.3.0",
		"@typescript-eslint/parser": "^4.3.0",
		"eslint": "^7.10.0",
		"eslint-config-airbnb-base": "^14.2.0",
		"glob": "^7.1.6",
		"got": "^11.7.0",
		"marked": "^1.2.0",
		"mocha": "^8.1.3",
		"npm-api": "^1.0.0",
		"typescript": "^4.0.2",
		"vscode-test": "^1.4.0"
	},
	"husky": {
		"hooks": {
			"pre-commit": "lint-staged"
		}
	},
	"lint-staged": {
		"*.{js,ts,json}": [
			"prettier --write",
			"eslint --fix"
		]
	}
}<|MERGE_RESOLUTION|>--- conflicted
+++ resolved
@@ -81,21 +81,17 @@
 				"command": "gatsbyhub.openGraphiQL",
 				"title": "Open GraphiQL",
 				"icon": "$(globe)"
-      },
-      {
+			},
+			{
 				"command": "gatsbyhub.openBrowser",
 				"title": "Open Browser",
 				"icon": "$(browser)"
-<<<<<<< HEAD
-      }
-=======
 			},
 			{
 				"command": "buildFinished",
 				"title": "Site Built",
 				"icon": "$(check)"
 			}
->>>>>>> 48589760
 		],
 		"viewsContainers": {
 			"activitybar": [
@@ -155,13 +151,11 @@
 					"command": "gatsbyhub.openGraphiQL",
 					"group": "navigation",
 					"when": "view == commands && serverIsRunning == true"
-<<<<<<< HEAD
-        },
-        {
+				},
+				{
 					"command": "gatsbyhub.openBrowser",
 					"group": "navigation",
 					"when": "view == commands && serverIsRunning == true"
-=======
 				},
 				{
 					"command": "gatsbyhub.openCommandDocs",
@@ -172,7 +166,6 @@
 					"command": "buildFinished",
 					"group": "navigation",
 					"when": "view == commands && siteBuilt"
->>>>>>> 48589760
 				}
 			],
 			"view/item/context": [
