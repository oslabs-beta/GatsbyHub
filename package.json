{
	"name": "gatsbyhub",
	"displayName": "GatsbyHub",
	"description": "The one stop shop for everything Gatsby has to offer",
	"version": "0.8.0",
	"engines": {
		"vscode": "^1.49.0"
	},
	"categories": [
		"Other"
	],
	"keywords": [
		"gatsby",
		"gatsby-cli",
		"react",
		"framework"
	],
	"activationEvents": [
		"onView:commands",
		"onView:plugins",
		"onView:starters"
	],
	"main": "./dist/extension.js",
	"contributes": {
		"commands": [
			{
				"command": "gatsbyhub.installGatsby",
				"title": "Install/Update Gatsby-cli",
				"icon": "$(arrow-down)"
			},
			{
				"command": "gatsbyhub.createSite",
				"title": "Create New Gatsby Site",
				"icon": "$(file-directory-create)"
			},
			{
				"command": "gatsbyhub.develop",
				"title": "Launch Development Server",
				"icon": "$(rocket)"
			},
			{
				"command": "gatsbyhub.build",
				"title": "Package and Prepare Site for Deployment",
				"icon": "$(package)"
			},
			{
				"command": "gatsbyhub.serve",
				"title": "Start Production Server",
				"icon": "$(beaker)"
			},
			{
				"command": "gatsbyhub.info",
				"title": "Get Environment Information",
				"icon": "$(info)"
			},
			{
				"command": "gatsbyhub.clean",
				"title": "Clear Cache and Public Directories",
				"icon": "$(trash)"
			},
			{
				"command": "gatsbyhub.disposeServer",
				"title": "Kill Server",
				"icon": "$(circle-slash)"
			},
			{
				"command": "gatsbyhub.install",
				"title": "Install Plugin",
				"icon": "$(arrow-down)"
			},
			{
				"command": "gatsbyhub.createWebView",
				"title": "Show Plugin WebView"
			},
			{
				"command": "gatsbyhub.openCommandDocs",
				"title": "Open CLI Docs",
				"icon": "$(question)"
			},
			{
				"command": "gatsbyhub.openPluginDocs",
				"title": "Open Plugin Docs",
				"icon": "$(question)"
			},
			{
				"command": "gatsbyhub.openStarterDocs",
				"title": "Open Starter Docs",
				"icon": "$(question)"
			},
			{
				"command": "gatsbyhub.openThemeDocs",
				"title": "Open Theme Docs",
				"icon": "$(question)"
			},
			{
				"command": "gatsbyhub.openGraphiQL",
				"title": "Open GraphiQL",
				"icon": "$(globe)"
			},
			{
				"command": "gatsbyhub.openBrowser",
				"title": "Open Browser",
				"icon": "$(browser)"
			},
			{
				"command": "buildFinished",
				"title": "Site Built",
				"icon": "$(check)"
			}
		],
		"viewsContainers": {
			"activitybar": [
				{
					"id": "gatsbyHub",
					"title": "GatsbyHub",
					"icon": "src/logo/GatsbyHub-purple.svg"
				}
			]
		},
		"views": {
			"gatsbyHub": [
				{
					"id": "commands",
					"name": "Commands"
				},
				{
					"id": "plugins",
					"name": "Plugins"
				},
				{
					"id": "starters",
					"name": "Starters"
				},
				{
					"id": "themes",
					"name": "Themes"
				}
			]
		},
		"viewsWelcome": [
			{
				"view": "commands",
				"contents": "Welcome Friend!"
			},
			{
				"view": "plugins",
				"contents": "Loading Plugins..."
			},
			{
				"view": "starters",
				"contents": "Loading Starters..."
			},
			{
				"view": "themes",
				"contents": "Loading Themes..."
			}
		],
		"menus": {
			"view/title": [
				{
					"command": "gatsbyhub.openCommandDocs",
					"group": "navigation",
					"when": "view == commands"
				},
				{
					"command": "gatsbyhub.disposeServer",
					"group": "navigation",
					"when": "view == commands && serverIsRunning == true"
				},
				{
					"command": "gatsbyhub.openGraphiQL",
					"group": "navigation",
					"when": "view == commands && serverIsRunning == true"
				},
				{
					"command": "gatsbyhub.openBrowser",
					"group": "navigation",
					"when": "view == commands && serverIsRunning == true"
				},
				{
<<<<<<< HEAD
=======
					"command": "gatsbyhub.openCommandDocs",
					"group": "navigation",
					"when": "view == commands"
				},
				{
					"command": "gatsbyhub.openPluginDocs",
					"group": "navigation",
					"when": "view == plugins"
				},
				{
					"command": "gatsbyhub.openStarterDocs",
					"group": "navigation",
					"when": "view == starters"
				},
				{
					"command": "gatsbyhub.openThemeDocs",
					"group": "navigation",
					"when": "view == themes"
				},
				{
>>>>>>> e7489ebe
					"command": "buildFinished",
					"group": "navigation",
					"when": "view == commands && siteBuilt"
				}
			],
			"view/item/context": [
				{
					"command": "gatsbyhub.createSite",
					"group": "inline",
					"when": "viewItem == New Site"
				},
				{
					"command": "gatsbyhub.develop",
					"group": "inline",
					"when": "viewItem == Develop Server"
				},
				{
					"command": "gatsbyhub.build",
					"group": "inline",
					"when": "viewItem == Build Site"
				},
				{
					"command": "gatsbyhub.serve",
					"group": "inline",
					"when": "viewItem == Serve Site"
				},
				{
					"command": "gatsbyhub.info",
					"group": "inline",
					"when": "viewItem == Info"
				},
				{
					"command": "gatsbyhub.clean",
					"group": "inline",
					"when": "viewItem == Clean Cache"
				},
				{
					"command": "gatsbyhub.installGatsby",
					"group": "inline",
					"when": "viewItem == Install Gatsby"
				},
				{
					"command": "gatsbyhub.install",
					"group": "inline",
					"when": "view == plugins"
				},
				{
					"command": "gatsbyhub.createSite",
					"group": "inline",
					"when": "view == starters"
				},
				{
					"command": "gatsbyhub.install",
					"group": "inline",
					"when": "view == themes"
				}
			]
		},
		"configuration": {
			"title": "GatsbyHub",
			"properties": {
				"gatsbyhub.commands.develop.port": {
					"type": "number",
					"default": 8000,
					"description": "Choose what port to expose with the server."
				},
				"gatsbyhub.commands.develop.openBrowser": {
					"type": "boolean",
					"default": false,
					"description": "Enable to open the browser automatically with running server."
				},
				"gatsbyhub.commands.develop.useHttps": {
					"type": "boolean",
					"default": false,
					"description": "Enable to run server on HTTPS."
				},
				"gatsbyhub.commands.develop.changeHost": {
					"type": [
						"string"
					],
					"default": "localhost",
					"description": "Change server host."
				},
				"gatsbyhub.commands.serve.changeHost": {
					"type": [
						"string"
					],
					"default": "localhost",
					"description": "Change server host."
				},
				"gatsbyhub.commands.serve.port": {
					"type": "number",
					"default": 9000,
					"description": "Choose what port to expose with the server."
				},
				"gatsbyhub.commands.serve.openBrowser": {
					"type": "boolean",
					"default": false,
					"description": "Enable to open the browser automatically with running server."
				},
				"gatsbyhub.commands.serve.prefixPaths": {
					"type": "boolean",
					"default": false,
					"description": "Enable if your gatsby-config uses 'pathPrefix' config."
				},
				"gatsbyhub.commands.info.enableClipboard": {
					"type": "boolean",
					"default": false,
					"description": "Enable to automatically copy environment info to clipboard."
				},
				"gatsbyhub.commands.build.prefixPaths": {
					"type": "boolean",
					"default": false,
					"description": "Enable if your gatsby-config uses 'pathPrefix' config."
				},
				"gatsbyhub.commands.build.noUglify": {
					"type": "boolean",
					"default": false,
					"description": "Enable if you don't want to uglify your JS bundle. (for debugging)"
				},
				"gatsbyhub.commands.build.enableTracing": {
					"type": "boolean",
					"default": false,
					"description": "Enable if you want to your build to be traced."
				},
				"gatsbyhub.commands.build.profile": {
					"type": "boolean",
					"default": false,
					"description": "Enable if you want to build your site with react profiling."
				},
				"gatsbyhub.commands.build.graphqlTracing": {
					"type": "boolean",
					"default": false,
					"description": "Enable if you want to your build's graphQL to be traced."
				},
				"gatsbyhub.commands.build.noColors": {
					"type": "boolean",
					"default": false,
					"description": "Enable if you want to disable colored terminal output."
				}
			}
		}
	},
	"scripts": {
		"compile": "tsc -p ./",
		"lint": "eslint src --ext ts",
		"prettify": "prettier --write . && eslint src --fix --ext ts",
		"watch": "tsc -watch -p ./",
		"pretest": "npm run lint",
		"test": "jest",
		"vscode:prepublish": "webpack --mode production",
		"webpack": "webpack --mode development",
		"webpack-dev": "webpack --mode development --watch"
	},
	"devDependencies": {
		"@babel/core": "^7.12.3",
		"@babel/preset-env": "^7.12.1",
		"@types/jest": "^26.0.14",
		"babel-jest": "^26.5.2",
		"jest": "^26.5.3",
		"jest-cli": "^26.5.3",
		"ts-jest": "^26.4.1",
		"eslint-config-prettier": "^6.13.0",
		"eslint-plugin-import": "^2.22.1",
		"husky": "^4.3.0",
		"lint-staged": "^10.4.2",
		"prettier": "2.1.2",
		"ts-loader": "^8.0.5",
		"webpack": "^5.1.3",
		"webpack-cli": "^4.0.0"
	},
	"dependencies": {
		"@types/glob": "^7.1.3",
		"@types/marked": "^1.1.0",
		"@types/node": "^14.0.27",
		"@types/vscode": "^1.49.0",
		"@typescript-eslint/eslint-plugin": "^4.3.0",
		"@typescript-eslint/parser": "^4.3.0",
		"eslint": "^7.10.0",
		"eslint-config-airbnb-base": "^14.2.0",
		"glob": "^7.1.6",
		"got": "^11.7.0",
		"marked": "^1.2.0",
		"npm-api": "^1.0.0",
		"typescript": "^4.0.2",
		"vscode-test": "^1.4.0"
	},
	"husky": {
		"hooks": {
			"pre-commit": "lint-staged"
		}
	},
	"lint-staged": {
		"*.{js,ts,json}": [
			"prettier --write",
			"eslint --fix"
		]
	}
}<|MERGE_RESOLUTION|>--- conflicted
+++ resolved
@@ -178,13 +178,6 @@
 					"when": "view == commands && serverIsRunning == true"
 				},
 				{
-<<<<<<< HEAD
-=======
-					"command": "gatsbyhub.openCommandDocs",
-					"group": "navigation",
-					"when": "view == commands"
-				},
-				{
 					"command": "gatsbyhub.openPluginDocs",
 					"group": "navigation",
 					"when": "view == plugins"
@@ -200,7 +193,6 @@
 					"when": "view == themes"
 				},
 				{
->>>>>>> e7489ebe
 					"command": "buildFinished",
 					"group": "navigation",
 					"when": "view == commands && siteBuilt"
