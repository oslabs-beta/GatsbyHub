{
	"name": "gatsbyhub",
	"displayName": "GatsbyHub",
	"description": "A one stop shop for everything Gatsby",
	"version": "0.0.1",
	"engines": {
		"vscode": "^1.49.0"
	},
	"categories": [
		"Other"
	],
	"activationEvents": [
		"onCommand:gatsbyhub.helloWorld",
		"onView:commands",
		"onView:plugins",
		"onView:starters"
	],
	"main": "./out/extension.js",
	"contributes": {
		"commands": [
			{
				"command": "gatsbyhub.helloWorld",
				"title": "Hello World"
			}, 
			{
				"command": "gatsbyhub.installGatsby",
				"title": "Install Gatsby"
			}
		],
		"viewsContainers": {
			"activitybar": [
				{
					"id": "gatsbyHub",
					"title": "GatsbyHub",
					"icon": "src/logo/GatsbyHub-black.svg"
				}
			]
		},
		"views": {
			"gatsbyHub": [
				{
					"id": "commands",
<<<<<<< HEAD
					"name": "commands",
=======
					"name": "Commands",
>>>>>>> 82a79941
					"visibility": "collapsed"
				},
				{
					"id": "plugins",
					"name": "Plugins"
				},
				{
					"id": "starters",
					"name": "Starters"
				}
			]
		},
		"viewsWelcome": [
			{
				"view": "commands",
<<<<<<< HEAD
				"contents": "[Open Folder](command:vscode.openFolder)\n"
=======
				"contents": "[Install Gatsby](command:gatsbyhub.installGatsby)\n"
>>>>>>> 82a79941
			}
		]
	},
	"scripts": {
		"vscode:prepublish": "npm run compile",
		"compile": "tsc -p ./",
		"lint": "eslint src --ext ts",
		"watch": "tsc -watch -p ./",
		"pretest": "npm run compile && npm run lint",
		"test": "node ./out/test/runTest.js"
	},
	"devDependencies": {
		"@types/vscode": "^1.49.0",
		"@types/glob": "^7.1.3",
		"@types/mocha": "^8.0.0",
		"@types/node": "^14.0.27",
		"eslint": "^7.9.0",
		"@typescript-eslint/eslint-plugin": "^4.1.1",
		"@typescript-eslint/parser": "^4.1.1",
		"glob": "^7.1.6",
		"mocha": "^8.1.3",
		"typescript": "^4.0.2",
		"vscode-test": "^1.4.0"
	}
}<|MERGE_RESOLUTION|>--- conflicted
+++ resolved
@@ -40,11 +40,7 @@
 			"gatsbyHub": [
 				{
 					"id": "commands",
-<<<<<<< HEAD
-					"name": "commands",
-=======
 					"name": "Commands",
->>>>>>> 82a79941
 					"visibility": "collapsed"
 				},
 				{
@@ -60,11 +56,7 @@
 		"viewsWelcome": [
 			{
 				"view": "commands",
-<<<<<<< HEAD
-				"contents": "[Open Folder](command:vscode.openFolder)\n"
-=======
 				"contents": "[Install Gatsby](command:gatsbyhub.installGatsby)\n"
->>>>>>> 82a79941
 			}
 		]
 	},
