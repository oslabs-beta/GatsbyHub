{
  "name": "gatsbyhub",
  "displayName": "GatsbyHub",
  "description": "A one stop shop for everything Gatsby",
  "version": "0.0.1",
  "engines": {
    "vscode": "^1.49.0"
  },
  "categories": [
    "Other"
  ],
  "activationEvents": [
    "onCommand:gatsbyhub.helloWorld",
    "onView:commands",
    "onView:plugins",
    "onView:starters"
  ],
  "main": "./out/extension.js",
  "contributes": {
    "commands": [
      {
        "command": "gatsbyhub.installGatsby",
        "title": "Install Gatsby"
      },
      {
        "command": "gatsbyhub.createSite",
        "title": "Create New Site"
      },
      {
        "command": "gatsbyhub.developServer",
        "title": "Develop Server"
      },
      {
<<<<<<< HEAD
        "command": "gatsbyhub.openPluginDocs",
        "title": "Open Plugin Docs",
        "icon": "src/logo/download.svg"
=======
        "command": "gatsbyhub.build",
        "title": "Build Site"
>>>>>>> 1569d188
      }
    ],
    "viewsContainers": {
      "activitybar": [
        {
          "id": "gatsbyHub",
          "title": "GatsbyHub",
          "icon": "src/logo/GatsbyHub-purple.svg"
        }
      ]
    },
    "views": {
      "gatsbyHub": [
        {
          "id": "commands",
          "name": "Commands",
          "visibility": "collapsed"
        },
        {
          "id": "plugins",
          "name": "Plugins"
        },
        {
          "id": "starters",
          "name": "Starters"
        }
      ]
    },
    "viewsWelcome": [
      {
        "view": "commands",
        "contents": "[Install Gatsby](command:gatsbyhub.installGatsby)\n[Create New Site](command:gatsbyhub.createSite)\n[Develop Server](command:gatsbyhub.developServer)\n[Build Site](command:gatsbyhub.build)\n"
      }
    ],
    "menus": {
      "view/item/context": [
        {
          "command": "gatsbyhub.openPluginDocs",
          "group": "inline",
          "when": "view == plugins"
        }
      ]
    }
  },
  "scripts": {
    "vscode:prepublish": "npm run compile",
    "compile": "tsc -p ./",
    "lint": "eslint src --ext ts",
    "watch": "tsc -watch -p ./",
    "pretest": "npm run compile && npm run lint",
    "test": "node ./out/test/runTest.js"
  },
  "devDependencies": {
    "@types/glob": "^7.1.3",
    "@types/mocha": "^8.0.0",
    "@types/node": "^14.0.27",
    "@types/vscode": "^1.49.0",
    "@typescript-eslint/eslint-plugin": "^4.3.0",
    "@typescript-eslint/parser": "^4.3.0",
    "eslint": "^7.10.0",
    "eslint-config-airbnb-base": "^14.2.0",
    "eslint-plugin-import": "^2.22.1",
    "glob": "^7.1.6",
    "mocha": "^8.1.3",
    "typescript": "^4.0.2",
    "vscode-test": "^1.4.0"
  }
}<|MERGE_RESOLUTION|>--- conflicted
+++ resolved
@@ -31,14 +31,13 @@
         "title": "Develop Server"
       },
       {
-<<<<<<< HEAD
         "command": "gatsbyhub.openPluginDocs",
         "title": "Open Plugin Docs",
         "icon": "src/logo/download.svg"
-=======
+      },
+      {
         "command": "gatsbyhub.build",
         "title": "Build Site"
->>>>>>> 1569d188
       }
     ],
     "viewsContainers": {
