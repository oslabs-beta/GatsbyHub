{
<<<<<<< HEAD
  "name": "gatsbyhub",
  "displayName": "GatsbyHub",
  "description": "The one stop shop for everything Gatsby has to offer",
  "version": "0.4.0",
  "engines": {
    "vscode": "^1.49.0"
  },
  "categories": [
    "Other"
  ],
  "activationEvents": [
    "onView:commands",
    "onView:plugins",
    "onView:starters"
  ],
  "main": "./dist/extension.js",
  "contributes": {
    "commands": [
      {
        "command": "gatsbyhub.installGatsby",
        "title": "Install Gatsby"
      },
      {
        "command": "gatsbyhub.createSite",
        "title": "Create New Site",
        "icon": "$(play)"
      },
      {
        "command": "gatsbyhub.developServer",
        "title": "Develop Server",
        "icon": "$(rocket)"
      },
      {
        "command": "gatsbyhub.disposeServer",
        "title": "Dispose Server",
        "icon": "$(circle-slash)"
      },
      {
        "command": "gatsbyhub.installPlugin",
        "title": "Install Plugin",
        "icon": "$(diff-added)"
      },
      {
        "command": "gatsbyhub.build",
        "title": "Build Site"
      },
      {
        "command": "gatsbyhub.createWebView",
        "title": "Show Plugin WebView"
      },
      {
        "command": "gatsbyhub.openGraphiQL",
        "title": "Open GraphiQL",
        "icon": "$(browser)"
      }
    ],
    "viewsContainers": {
      "activitybar": [
        {
          "id": "gatsbyHub",
          "title": "GatsbyHub",
          "icon": "src/logo/GatsbyHub-black-big.png"
        }
      ]
    },
    "views": {
      "gatsbyHub": [
        {
          "id": "commands",
          "name": "Commands"
        },
        {
          "id": "plugins",
          "name": "Plugins"
        },
        {
          "id": "starters",
          "name": "Starters"
        },
        {
          "id": "themes",
          "name": "Themes"
        }
      ]
    },
    "viewsWelcome": [
      {
        "view": "commands",
        "contents": "[Install Gatsby](command:gatsbyhub.installGatsby)\n[Create New Site](command:gatsbyhub.createSite)\n[Develop Server](command:gatsbyhub.developServer)\n[Build Site](command:gatsbyhub.build)\n"
      },
      {
        "view": "plugins",
        "contents": "Loading Plugins..."
      },
      {
        "view": "starters",
        "contents": "Loading Starters..."
      },
      {
        "view": "themes",
        "contents": "Loading Themes..."
      }
    ],
    "menus": {
      "view/title": [
        {
          "command": "gatsbyhub.developServer",
          "group": "navigation",
          "when": "view == commands && serverIsRunning == false"
        },
        {
          "command": "gatsbyhub.disposeServer",
          "group": "navigation",
          "when": "view == commands && serverIsRunning == true"
        },
        {
          "command": "gatsbyhub.openGraphiQL",
          "group": "navigation",
          "when": "view == commands && serverIsRunning == true"
        }
      ],
      "view/item/context": [
        {
          "command": "gatsbyhub.installPlugin",
          "group": "inline",
          "when": "view == plugins"
        },
        {
          "command": "gatsbyhub.createSite",
          "group": "inline",
          "when": "view == starters"
        },
        {
          "command": "gatsbyhub.installPlugin",
          "group": "inline",
          "when": "view == themes"
        }
      ]
    },
    "configuration": {
      "title": "GatsbyHub",
      "properties": {
        "gatsbyhub.commands.develop.port": {
          "type": "number",
          "default": 8000,
          "description": "Choose what port to expose with the server."
        },
        "gatsbyhub.commands.develop.openBrowser": {
          "type": "boolean",
          "default": false,
          "description": "Enable to open the browser automatically with running server."
        },
        "gatsbyhub.commands.develop.useHTTPS": {
          "type": "boolean",
          "default": false,
          "description": "Enable to run server on HTTPS."
        },
        "gatsbyhub.commands.develop.changeHost": {
          "type": [
            "string",
            "integer"
          ],
          "default": "localhost",
          "description": "Change server host."
        },
        "gatsbyhub.commands.serve.changeHost": {
          "type": [
            "string",
            "integer"
          ],
          "default": "localhost",
          "description": "Change server host."
        },
        "gatsbyhub.commands.serve.port": {
          "type": "number",
          "default": 8000,
          "description": "Choose what port to expose with the server."
        },
        "gatsbyhub.commands.serve.openBrowser": {
          "type": "boolean",
          "default": false,
          "description": "Enable to open the browser automatically with running server."
        },
        "gatsbyhub.commands.serve.prefixPaths": {
          "type": "boolean",
          "default": false,
          "description": "Enable if your gatsby-config uses 'pathPrefix' config."
        },
        "gatsbyhub.commands.info.enableClipboard": {
          "type": "boolean",
          "default": false,
          "description": "Enable to automatically copy environment info to clipboard."
        },
        "gatsbyhub.commands.build.prefixPaths": {
          "type": "boolean",
          "default": false,
          "description": "Enable if your gatsby-config uses 'pathPrefix' config."
        },
        "gatsbyhub.commands.build.noUglify": {
          "type": "boolean",
          "default": false,
          "description": "Enable if you don't want to uglify your JS bundle. (for debugging)"
        },
        "gatsbyhub.commands.build.enableTracing": {
          "type": "boolean",
          "default": false,
          "description": "Enable if you want to your build to be traced."
        }
      }
    }
  },
  "scripts": {
    "compile": "tsc -p ./",
    "lint": "eslint src --ext ts",
    "watch": "tsc -watch -p ./",
    "pretest": "npm run compile && npm run lint",
    "test": "node ./out/test/runTest.js",
    "vscode:prepublish": "webpack --mode production",
    "webpack": "webpack --mode development",
    "webpack-dev": "webpack --mode development --watch"
  },
  "devDependencies": {
    "ts-loader": "^8.0.5",
    "webpack": "^5.1.3",
    "webpack-cli": "^4.0.0"
  },
  "dependencies": {
    "@types/glob": "^7.1.3",
    "@types/marked": "^1.1.0",
    "@types/mocha": "^8.0.0",
    "@types/node": "^14.0.27",
    "@types/vscode": "^1.49.0",
    "@typescript-eslint/eslint-plugin": "^4.3.0",
    "@typescript-eslint/parser": "^4.3.0",
    "eslint": "^7.10.0",
    "eslint-config-airbnb-base": "^14.2.0",
    "eslint-plugin-import": "^2.22.1",
    "glob": "^7.1.6",
    "got": "^11.7.0",
    "marked": "^1.2.0",
    "mocha": "^8.1.3",
    "npm-api": "^1.0.0",
    "puppeteer": "^5.3.1",
    "typescript": "^4.0.2",
    "vscode-test": "^1.4.0"
  }
=======
	"name": "gatsbyhub",
	"displayName": "GatsbyHub",
	"description": "The one stop shop for everything Gatsby has to offer",
	"version": "0.4.0",
	"engines": {
		"vscode": "^1.49.0"
	},
	"categories": [
		"Other"
	],
	"activationEvents": [
		"onView:commands",
		"onView:plugins",
		"onView:starters"
	],
	"main": "./dist/extension.js",
	"contributes": {
		"commands": [
			{
				"command": "gatsbyhub.installGatsby",
				"title": "Install Gatsby"
			},
			{
				"command": "gatsbyhub.createSite",
				"title": "Create New Site",
				"icon": "$(play)"
			},
			{
				"command": "gatsbyhub.developServer",
				"title": "Develop Server",
				"icon": "$(rocket)"
			},
			{
				"command": "gatsbyhub.disposeServer",
				"title": "Dispose Server",
				"icon": "$(circle-slash)"
			},
			{
				"command": "gatsbyhub.installPlugin",
				"title": "Install Plugin",
				"icon": "$(diff-added)"
			},
			{
				"command": "gatsbyhub.build",
				"title": "Build Site"
			},
			{
				"command": "gatsbyhub.createWebView",
				"title": "Show Plugin WebView"
			},
			{
				"command": "gatsbyhub.openGraphiQL",
				"title": "Open GraphiQL",
				"icon": "$(browser)"
			}
		],
		"viewsContainers": {
			"activitybar": [
				{
					"id": "gatsbyHub",
					"title": "GatsbyHub",
					"icon": "src/logo/GatsbyHub-purple.svg"
				}
			]
		},
		"views": {
			"gatsbyHub": [
				{
					"id": "commands",
					"name": "Commands"
				},
				{
					"id": "plugins",
					"name": "Plugins"
				},
				{
					"id": "starters",
					"name": "Starters"
				},
				{
					"id": "themes",
					"name": "Themes"
				}
			]
		},
		"viewsWelcome": [
			{
				"view": "commands",
				"contents": "[Install Gatsby](command:gatsbyhub.installGatsby)\n[Create New Site](command:gatsbyhub.createSite)\n[Develop Server](command:gatsbyhub.developServer)\n[Build Site](command:gatsbyhub.build)\n"
			},
			{
				"view": "plugins",
				"contents": "Loading Plugins..."
			},
			{
				"view": "starters",
				"contents": "Loading Starters..."
			},
			{
				"view": "themes",
				"contents": "Loading Themes..."
			}
		],
		"menus": {
			"view/title": [
				{
					"command": "gatsbyhub.developServer",
					"group": "navigation",
					"when": "view == commands && serverIsRunning == false"
				},
				{
					"command": "gatsbyhub.disposeServer",
					"group": "navigation",
					"when": "view == commands && serverIsRunning == true"
				},
				{
					"command": "gatsbyhub.openGraphiQL",
					"group": "navigation",
					"when": "view == commands && serverIsRunning == true"
				}
			],
			"view/item/context": [
				{
					"command": "gatsbyhub.installPlugin",
					"group": "inline",
					"when": "view == plugins"
				},
				{
					"command": "gatsbyhub.createSite",
					"group": "inline",
					"when": "view == starters"
				},
				{
					"command": "gatsbyhub.installPlugin",
					"group": "inline",
					"when": "view == themes"
				}
			]
		},
		"configuration": {
			"title": "GatsbyHub",
			"properties": {
				"gatsbyhub.commands.develop.port": {
					"type": "number",
					"default": 8000,
					"description": "Choose what port to expose with the server."
				},
				"gatsbyhub.commands.develop.openBrowser": {
					"type": "boolean",
					"default": false,
					"description": "Enable to open the browser automatically with running server."
				},
				"gatsbyhub.commands.develop.useHTTPS": {
					"type": "boolean",
					"default": false,
					"description": "Enable to run server on HTTPS."
				},
				"gatsbyhub.commands.develop.changeHost": {
					"type": [
						"string"
					],
					"default": "localhost",
					"description": "Change server host."
				},
				"gatsbyhub.commands.serve.changeHost": {
					"type": [
						"string"
					],
					"default": "localhost",
					"description": "Change server host."
				},
				"gatsbyhub.commands.serve.port": {
					"type": "number",
					"default": 8000,
					"description": "Choose what port to expose with the server."
				},
				"gatsbyhub.commands.serve.openBrowser": {
					"type": "boolean",
					"default": false,
					"description": "Enable to open the browser automatically with running server."
				},
				"gatsbyhub.commands.serve.prefixPaths": {
					"type": "boolean",
					"default": false,
					"description": "Enable if your gatsby-config uses 'pathPrefix' config."
				},
				"gatsbyhub.commands.info.enableClipboard": {
					"type": "boolean",
					"default": false,
					"description": "Enable to automatically copy environment info to clipboard."
				},
				"gatsbyhub.commands.build.prefixPaths": {
					"type": "boolean",
					"default": false,
					"description": "Enable if your gatsby-config uses 'pathPrefix' config."
				},
				"gatsbyhub.commands.build.noUglify": {
					"type": "boolean",
					"default": false,
					"description": "Enable if you don't want to uglify your JS bundle. (for debugging)"
				},
				"gatsbyhub.commands.build.enableTracing": {
					"type": "boolean",
					"default": false,
					"description": "Enable if you want to your build to be traced."
				}
			}
		}
	},
	"scripts": {
		"compile": "tsc -p ./",
		"lint": "eslint src --ext ts",
		"prettify": "prettier --write . && eslint src --fix --ext ts",
		"watch": "tsc -watch -p ./",
		"pretest": "npm run compile && npm run lint",
		"test": "node ./out/test/runTest.js",
		"vscode:prepublish": "webpack --mode production",
		"webpack": "webpack --mode development",
		"webpack-dev": "webpack --mode development --watch"
	},
	"devDependencies": {
		"eslint-config-prettier": "^6.13.0",
		"eslint-plugin-import": "^2.22.1",
		"husky": "^4.3.0",
		"lint-staged": "^10.4.2",
		"prettier": "2.1.2",
		"ts-loader": "^8.0.5",
		"webpack": "^5.1.3",
		"webpack-cli": "^4.0.0"
	},
	"dependencies": {
		"@types/glob": "^7.1.3",
		"@types/marked": "^1.1.0",
		"@types/mocha": "^8.0.0",
		"@types/node": "^14.0.27",
		"@types/vscode": "^1.49.0",
		"@typescript-eslint/eslint-plugin": "^4.3.0",
		"@typescript-eslint/parser": "^4.3.0",
		"eslint": "^7.10.0",
		"eslint-config-airbnb-base": "^14.2.0",
		"glob": "^7.1.6",
		"got": "^11.7.0",
		"marked": "^1.2.0",
		"mocha": "^8.1.3",
		"npm-api": "^1.0.0",
		"puppeteer": "^5.3.1",
		"typescript": "^4.0.2",
		"vscode-test": "^1.4.0"
	},
	"husky": {
		"hooks": {
			"pre-commit": "lint-staged"
		}
	},
	"lint-staged": {
		"*.{js,ts}": [
			"prettier --write",
			"eslint --fix"
		]
	}
>>>>>>> 000aa0fb
}<|MERGE_RESOLUTION|>--- conflicted
+++ resolved
@@ -1,252 +1,4 @@
 {
-<<<<<<< HEAD
-  "name": "gatsbyhub",
-  "displayName": "GatsbyHub",
-  "description": "The one stop shop for everything Gatsby has to offer",
-  "version": "0.4.0",
-  "engines": {
-    "vscode": "^1.49.0"
-  },
-  "categories": [
-    "Other"
-  ],
-  "activationEvents": [
-    "onView:commands",
-    "onView:plugins",
-    "onView:starters"
-  ],
-  "main": "./dist/extension.js",
-  "contributes": {
-    "commands": [
-      {
-        "command": "gatsbyhub.installGatsby",
-        "title": "Install Gatsby"
-      },
-      {
-        "command": "gatsbyhub.createSite",
-        "title": "Create New Site",
-        "icon": "$(play)"
-      },
-      {
-        "command": "gatsbyhub.developServer",
-        "title": "Develop Server",
-        "icon": "$(rocket)"
-      },
-      {
-        "command": "gatsbyhub.disposeServer",
-        "title": "Dispose Server",
-        "icon": "$(circle-slash)"
-      },
-      {
-        "command": "gatsbyhub.installPlugin",
-        "title": "Install Plugin",
-        "icon": "$(diff-added)"
-      },
-      {
-        "command": "gatsbyhub.build",
-        "title": "Build Site"
-      },
-      {
-        "command": "gatsbyhub.createWebView",
-        "title": "Show Plugin WebView"
-      },
-      {
-        "command": "gatsbyhub.openGraphiQL",
-        "title": "Open GraphiQL",
-        "icon": "$(browser)"
-      }
-    ],
-    "viewsContainers": {
-      "activitybar": [
-        {
-          "id": "gatsbyHub",
-          "title": "GatsbyHub",
-          "icon": "src/logo/GatsbyHub-black-big.png"
-        }
-      ]
-    },
-    "views": {
-      "gatsbyHub": [
-        {
-          "id": "commands",
-          "name": "Commands"
-        },
-        {
-          "id": "plugins",
-          "name": "Plugins"
-        },
-        {
-          "id": "starters",
-          "name": "Starters"
-        },
-        {
-          "id": "themes",
-          "name": "Themes"
-        }
-      ]
-    },
-    "viewsWelcome": [
-      {
-        "view": "commands",
-        "contents": "[Install Gatsby](command:gatsbyhub.installGatsby)\n[Create New Site](command:gatsbyhub.createSite)\n[Develop Server](command:gatsbyhub.developServer)\n[Build Site](command:gatsbyhub.build)\n"
-      },
-      {
-        "view": "plugins",
-        "contents": "Loading Plugins..."
-      },
-      {
-        "view": "starters",
-        "contents": "Loading Starters..."
-      },
-      {
-        "view": "themes",
-        "contents": "Loading Themes..."
-      }
-    ],
-    "menus": {
-      "view/title": [
-        {
-          "command": "gatsbyhub.developServer",
-          "group": "navigation",
-          "when": "view == commands && serverIsRunning == false"
-        },
-        {
-          "command": "gatsbyhub.disposeServer",
-          "group": "navigation",
-          "when": "view == commands && serverIsRunning == true"
-        },
-        {
-          "command": "gatsbyhub.openGraphiQL",
-          "group": "navigation",
-          "when": "view == commands && serverIsRunning == true"
-        }
-      ],
-      "view/item/context": [
-        {
-          "command": "gatsbyhub.installPlugin",
-          "group": "inline",
-          "when": "view == plugins"
-        },
-        {
-          "command": "gatsbyhub.createSite",
-          "group": "inline",
-          "when": "view == starters"
-        },
-        {
-          "command": "gatsbyhub.installPlugin",
-          "group": "inline",
-          "when": "view == themes"
-        }
-      ]
-    },
-    "configuration": {
-      "title": "GatsbyHub",
-      "properties": {
-        "gatsbyhub.commands.develop.port": {
-          "type": "number",
-          "default": 8000,
-          "description": "Choose what port to expose with the server."
-        },
-        "gatsbyhub.commands.develop.openBrowser": {
-          "type": "boolean",
-          "default": false,
-          "description": "Enable to open the browser automatically with running server."
-        },
-        "gatsbyhub.commands.develop.useHTTPS": {
-          "type": "boolean",
-          "default": false,
-          "description": "Enable to run server on HTTPS."
-        },
-        "gatsbyhub.commands.develop.changeHost": {
-          "type": [
-            "string",
-            "integer"
-          ],
-          "default": "localhost",
-          "description": "Change server host."
-        },
-        "gatsbyhub.commands.serve.changeHost": {
-          "type": [
-            "string",
-            "integer"
-          ],
-          "default": "localhost",
-          "description": "Change server host."
-        },
-        "gatsbyhub.commands.serve.port": {
-          "type": "number",
-          "default": 8000,
-          "description": "Choose what port to expose with the server."
-        },
-        "gatsbyhub.commands.serve.openBrowser": {
-          "type": "boolean",
-          "default": false,
-          "description": "Enable to open the browser automatically with running server."
-        },
-        "gatsbyhub.commands.serve.prefixPaths": {
-          "type": "boolean",
-          "default": false,
-          "description": "Enable if your gatsby-config uses 'pathPrefix' config."
-        },
-        "gatsbyhub.commands.info.enableClipboard": {
-          "type": "boolean",
-          "default": false,
-          "description": "Enable to automatically copy environment info to clipboard."
-        },
-        "gatsbyhub.commands.build.prefixPaths": {
-          "type": "boolean",
-          "default": false,
-          "description": "Enable if your gatsby-config uses 'pathPrefix' config."
-        },
-        "gatsbyhub.commands.build.noUglify": {
-          "type": "boolean",
-          "default": false,
-          "description": "Enable if you don't want to uglify your JS bundle. (for debugging)"
-        },
-        "gatsbyhub.commands.build.enableTracing": {
-          "type": "boolean",
-          "default": false,
-          "description": "Enable if you want to your build to be traced."
-        }
-      }
-    }
-  },
-  "scripts": {
-    "compile": "tsc -p ./",
-    "lint": "eslint src --ext ts",
-    "watch": "tsc -watch -p ./",
-    "pretest": "npm run compile && npm run lint",
-    "test": "node ./out/test/runTest.js",
-    "vscode:prepublish": "webpack --mode production",
-    "webpack": "webpack --mode development",
-    "webpack-dev": "webpack --mode development --watch"
-  },
-  "devDependencies": {
-    "ts-loader": "^8.0.5",
-    "webpack": "^5.1.3",
-    "webpack-cli": "^4.0.0"
-  },
-  "dependencies": {
-    "@types/glob": "^7.1.3",
-    "@types/marked": "^1.1.0",
-    "@types/mocha": "^8.0.0",
-    "@types/node": "^14.0.27",
-    "@types/vscode": "^1.49.0",
-    "@typescript-eslint/eslint-plugin": "^4.3.0",
-    "@typescript-eslint/parser": "^4.3.0",
-    "eslint": "^7.10.0",
-    "eslint-config-airbnb-base": "^14.2.0",
-    "eslint-plugin-import": "^2.22.1",
-    "glob": "^7.1.6",
-    "got": "^11.7.0",
-    "marked": "^1.2.0",
-    "mocha": "^8.1.3",
-    "npm-api": "^1.0.0",
-    "puppeteer": "^5.3.1",
-    "typescript": "^4.0.2",
-    "vscode-test": "^1.4.0"
-  }
-=======
 	"name": "gatsbyhub",
 	"displayName": "GatsbyHub",
 	"description": "The one stop shop for everything Gatsby has to offer",
@@ -507,5 +259,4 @@
 			"eslint --fix"
 		]
 	}
->>>>>>> 000aa0fb
 }