{
<<<<<<< HEAD
    "root": true,
    "env": {
        "browser": true,
        "es2021": true
    },
    "extends": [
        "airbnb-base"
    ],
    "parser": "@typescript-eslint/parser",
    "parserOptions": {
        "ecmaVersion": 12,
        "sourceType": "module"
    },
    "plugins": [
        "@typescript-eslint"
    ],
    "rules": {
        "@typescript-eslint/naming-convention": "warn",
        "@typescript-eslint/semi": "warn",
        "curly": "warn",
        "eqeqeq": "warn",
        "no-throw-literal": "warn",
        "semi": "off"
    }
=======
  "root": true,
  "env": {
    "browser": true,
    "es2021": true
  },
  "extends": ["airbnb-base"],
  "parser": "@typescript-eslint/parser",
  "parserOptions": {
    "ecmaVersion": 12,
    "sourceType": "module"
  },
  "plugins": ["@typescript-eslint"],
  "rules": {
    "@typescript-eslint/naming-convention": "warn",
    "@typescript-eslint/semi": "warn",
    "curly": "warn",
    "eqeqeq": "warn",
    "no-throw-literal": "warn",
    "semi": "off",
    "import/no-unresolved": "off"
  }
>>>>>>> a2dbec50
}<|MERGE_RESOLUTION|>--- conflicted
+++ resolved
@@ -1,30 +1,4 @@
 {
-<<<<<<< HEAD
-    "root": true,
-    "env": {
-        "browser": true,
-        "es2021": true
-    },
-    "extends": [
-        "airbnb-base"
-    ],
-    "parser": "@typescript-eslint/parser",
-    "parserOptions": {
-        "ecmaVersion": 12,
-        "sourceType": "module"
-    },
-    "plugins": [
-        "@typescript-eslint"
-    ],
-    "rules": {
-        "@typescript-eslint/naming-convention": "warn",
-        "@typescript-eslint/semi": "warn",
-        "curly": "warn",
-        "eqeqeq": "warn",
-        "no-throw-literal": "warn",
-        "semi": "off"
-    }
-=======
   "root": true,
   "env": {
     "browser": true,
@@ -46,5 +20,4 @@
     "semi": "off",
     "import/no-unresolved": "off"
   }
->>>>>>> a2dbec50
 }