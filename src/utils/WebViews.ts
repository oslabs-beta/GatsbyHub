--- conflicted
+++ resolved
@@ -58,12 +58,6 @@
       <p>${description}</p>
       <hr class="solid">
     </div>
-<<<<<<< HEAD
-    ${readMe}`;
-    panel.onDidChangeViewState(() => {
-      panel.dispose();
-    })
-=======
     ${readMe}
     `;
 
@@ -72,7 +66,6 @@
         panel.dispose();
       }
     });
->>>>>>> 4ce94b6e
   }
 
   static installPlugin() {
