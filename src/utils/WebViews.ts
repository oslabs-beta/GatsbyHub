<<<<<<< HEAD
import * as vscode from "vscode";
=======
import * as vscode from 'vscode';
import PluginData from '../models/PluginData';
>>>>>>> 9a2b7ff8
// import react from "React";

export default class PluginWebView {
  static async openPluginWebView() {
    // createWebviewPanel takes in the type of the webview panel & Title of the panel & showOptions
    const panel = vscode.window.createWebviewPanel(
      "plugin",
      "Plugin",
      vscode.ViewColumn.One
    );
    panel.webview.html = await PluginData.mdToHtml();
  }
}<|MERGE_RESOLUTION|>--- conflicted
+++ resolved
@@ -1,17 +1,13 @@
-<<<<<<< HEAD
-import * as vscode from "vscode";
-=======
 import * as vscode from 'vscode';
 import PluginData from '../models/PluginData';
->>>>>>> 9a2b7ff8
 // import react from "React";
 
 export default class PluginWebView {
   static async openPluginWebView() {
     // createWebviewPanel takes in the type of the webview panel & Title of the panel & showOptions
     const panel = vscode.window.createWebviewPanel(
-      "plugin",
-      "Plugin",
+      'plugin',
+      'Plugin',
       vscode.ViewColumn.One
     );
     panel.webview.html = await PluginData.mdToHtml();
