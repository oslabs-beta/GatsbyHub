--- conflicted
+++ resolved
@@ -7,11 +7,6 @@
   // returns an object with plugin packages
   // retrieves plugin packages from npm api
   public static async getPlugins() {
-<<<<<<< HEAD
-    // const keywords = ['gatsby-source-filesystem', 'gatsby-image', 'gatsby-remark', 'gatsby-node', 'gatsby-background', 'gatsby-wordpress', 'gatsby-cli', 'gatsby-plugin', 'gatsby-alias', 'gatsby-source', 'gatsby-transformer'];
-
-=======
->>>>>>> 9a2b7ff8
     const keywords = [
       'gatsby',
       'gatsby-plugin',
@@ -30,7 +25,7 @@
     // merges the array of npm package objects together to a single array
     const merged = (await Promise.all(npmPackages)).reduce(
       (arr, obj) => arr.concat(obj.results),
-      []
+      [],
     );
 
     // creates an object with unique package names and packages
@@ -42,15 +37,10 @@
     }, {});
 
     const uniquePackageArr = Object.values(uniquePkgs);
-<<<<<<< HEAD
-=======
-    // console.log('length', uniquePackageArr.length);
-    // return uniquePackageArr;
->>>>>>> 9a2b7ff8
 
     // filters out packages without repositories
     const packagesWithRepo = uniquePackageArr.filter(
-      (pkg) => !!pkg.links.repository
+      (pkg) => !!pkg.links.repository,
     );
 
     // check package name prefix against approved keywords
@@ -70,7 +60,7 @@
     };
 
     const packagesWithGoodName = packagesWithRepo.filter((pkgs) =>
-      hasGoodName(pkgs)
+      hasGoodName(pkgs),
     );
 
     const hasReadMe = (pkg) => {
