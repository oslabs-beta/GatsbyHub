--- conflicted
+++ resolved
@@ -12,20 +12,12 @@
 
   async createPlugins() {
     return (await PluginData.getPlugins()).map(
-<<<<<<< HEAD
-      (obj) =>
+      (obj: any) =>
         new Plugin(obj.name, {
           command: 'gatsbyhub.createWebView',
           title: 'Show Plugin WebView',
           arguments: [obj],
         })
-=======
-      (obj: any) =>
-        new Plugin(obj.name, {
-          command: 'gatsbyhub.createWebView',
-          title: 'Show Plugin WebView',
-        }),
->>>>>>> bc476298
     );
   }
 
