--- conflicted
+++ resolved
@@ -1,12 +1,7 @@
-import { utils } from 'mocha';
 // import * as vscode from 'vscode';
-<<<<<<< HEAD
-import { window, commands, workspace } from 'vscode';
-=======
 // eslint-disable-next-line object-curly-newline
-import { window, commands, Uri } from 'vscode';
+import { window, commands, Uri, workspace } from 'vscode';
 import * as path from 'path';
->>>>>>> 195b0704
 import StatusBar from '../utils/statusBarItem';
 import Utilities from '../utils/Utilities';
 import { workspaceResolver } from '../utils/workspaceResolver';
@@ -38,20 +33,16 @@
     // if a gatsby terminal isn't open, create a new terminal. Otherwise, use gatsbyhub terminal
     const activeTerminal = Utilities.getActiveTerminal();
     activeTerminal.sendText('sudo npm install -g gatsby-cli');
+    // !! check if admin password is required before showing password box
+
     // Creates a password inputbox when install gatsby button is clicked
-    // NOTE: comeback to this
-    // if admin password is required:
-    // Creates an inputbox for password when install gatsby button is clicked
     const inputPassword = await window.showInputBox({
       password: true,
       placeHolder: 'Input administrator password',
     });
     if (inputPassword !== undefined) activeTerminal.sendText(inputPassword);
-
     // if the password is wrong, show inputbox again
-
     // else, show terminal
-
     activeTerminal.show();
   }
 
@@ -69,13 +60,13 @@
     const choice = await window.showInformationMessage(
       `New Gatsby site will be created in current directory 
         unless you open a different folder for your project`,
-      openFolderMsg
+      openFolderMsg,
     );
 
-    // give user the option to create site in new folder instead
-    /*     if (choice && choice === openFolderMsg) {
+    if (choice && choice === openFolderMsg) {
       commands.executeCommand('vscode.openFolder');
-    } */
+    }
+
     // give user a place to write the name of their site
     const siteName = await window.showInputBox({
       placeHolder: 'Enter-new-site-filename',
@@ -89,16 +80,13 @@
     // you can specify where the new window will open to (our new gatsby site)
     /*     commands.executeCommand('vscode.openFolder', workspacePath, true);
      */
-    if (choice && choice === openFolderMsg) {
-      commands.executeCommand('vscode.openFolder');
-    }
     // send command to the terminal
     if (siteName) {
       activeTerminal.sendText(`gatsby new ${siteName} && cd ${siteName}`);
       activeTerminal.show();
     } else {
       window.showWarningMessage(
-        'Must enter a name for your new Gatsby directory'
+        'Must enter a name for your new Gatsby directory',
       );
     }
   }
@@ -119,7 +107,7 @@
       );
     }
 
-    console.log('workspace', workspace.workspaceFile);
+    // console.log('workspace', workspace.workspaceFile);
     // const workspacePath = await workspaceResolver();
 
     const activeTerminal = Utilities.getActiveTerminal();
