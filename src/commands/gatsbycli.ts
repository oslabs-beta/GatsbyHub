--- conflicted
+++ resolved
@@ -78,19 +78,18 @@
     console.log('Build Site works!');
   }
 
-<<<<<<< HEAD
-  private ToggleStatusBarItem() {
+  private toggleStatusBarItem() {
     // if (!this.serverStatus) {
     //   StatusBar.offline();
     // } else {
     //   StatusBar.online();
     // }
     this.serverStatus = !this.serverStatus;
-=======
+  }
+
   static installPlugin() {
     const activeTerminal = Utilities.getActiveTerminal();
     activeTerminal.show();
     console.log('Plugin Installed!');
->>>>>>> 751f927c
   }
 }