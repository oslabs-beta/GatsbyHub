// import * as vscode from 'vscode';
// eslint-disable-next-line object-curly-newline
import { window, commands, workspace } from 'vscode';
import StatusBar from '../utils/statusBarItem';
import Utilities from '../utils/Utilities';
import { getRootPath } from '../utils/workspaceResolver';
import PluginData from '../models/PluginData';

// Defines the functionality of the Gatsby CLI Commands
export default class GatsbyCli {
  private serverStatus: boolean;

  initStatusBar: void;

  constructor() {
    // Defines the condition on which way to toggle statusBarItem
    this.serverStatus = false;
    // Initializes the StatusBarItem
    this.initStatusBar = StatusBar.init();
    this.toggleStatusBar = this.toggleStatusBar.bind(this);
    this.developServer = this.developServer.bind(this);
    this.disposeServer = this.disposeServer.bind(this);
    this.showPopUpMsg = this.showPopUpMsg.bind(this);
  }

  // installs gatsby-cli for the user when install gatsby button is clicked
  // static keyword: eliminates the need to instantiate to use this method in extenstion.ts
  static async installGatsby() {
    // if a gatsby terminal isn't open, create a new terminal. Otherwise, use gatsbyhub terminal
    const activeTerminal = Utilities.getActiveTerminal();
    activeTerminal.sendText('sudo npm install -g gatsby-cli');
    // !! check if admin password is required before showing password box

    // Creates a password inputbox when install gatsby button is clicked
    const inputPassword = await window.showInputBox({
      password: true,
      placeHolder: 'Input administrator password',
    });
    if (inputPassword !== undefined) activeTerminal.sendText(inputPassword);
    // if the password is wrong, show inputbox again
    // else, show terminal
    activeTerminal.show();
  }

  /**  creates a new site when 'Create New Site' button is clicked
   * currently uses default gatsby starter, but uses gatsby new url. see https://www.gatsbyjs.com/docs/gatsby-cli/
   * NOTE: new site will be created wherever the root directory is currently located
   * the user terminal should be at the directory user wishes to download the files.
   */
  static async createSite(starterObj?: any) {
    // get GatsbyHub terminal or create a new terminal if it doesn't exist
    const activeTerminal = Utilities.getActiveTerminal();
    // define string for button in information message
    const openFolderMsg: string = 'Open Folder';
    // tell user that new site will be created in current directory
    const choice = await window.showInformationMessage(
      `New Gatsby site will be created in current directory 
        unless you open a different folder for your project`,
      openFolderMsg,
    );

    if (choice && choice === openFolderMsg) {
      commands.executeCommand('vscode.openFolder');
    }

    // give user a place to write the name of their site
    const siteName = await window.showInputBox({
      placeHolder: 'Enter-new-site-filename',
    });

    // give user the option to create site in new folder instead
    /*     const workspacePath = Uri.file(
      path.resolve(__dirname, `../../${siteName}`)
    );
    console.log('workspacePath: ', workspacePath); */
    // you can specify where the new window will open to (our new gatsby site)
    /*     commands.executeCommand('vscode.openFolder', workspacePath, true);
     */
    // send command to the terminal
    if (siteName) {
<<<<<<< HEAD
      if (starterObj) {
        console.log('starterObj', starterObj);
        const { repository } = starterObj.command.arguments[0].links;
        activeTerminal.sendText(
          `gatsby new ${siteName} ${repository} && cd ${siteName}`,
=======
      if (url && url.length > 0) {
        activeTerminal.sendText(
          `gatsby new ${siteName} ${url} && cd ${siteName}`
>>>>>>> 88f227c4
        );
        activeTerminal.show();
      } else {
        activeTerminal.sendText(`gatsby new ${siteName} && cd ${siteName}`);
        activeTerminal.show();
      }
    } else {
      window.showWarningMessage(
<<<<<<< HEAD
        'Must enter a name for your new Gatsby directory',
=======
        'Must enter a name for your new Gatsby directory'
>>>>>>> 88f227c4
      );
    }
  }

  // Starts development server and opens project in a new browser
  public async developServer() {
    if (!workspace.workspaceFolders) {
      return this.showPopUpMsg(
        'Open a folder or workspace... (File -> Open Folder)',
        true,
      );
    }

    if (!workspace.workspaceFolders.length) {
      return this.showPopUpMsg(
        "You don't have any Gatsby folders in this workspace",
        true,
      );
    }

    // const workspacePath = await workspaceResolver();

    // finds path to file in text editor and drops the file name from the path
    const rootPath = getRootPath();

    const activeTerminal = Utilities.getActiveTerminal();
    activeTerminal.show();

    // only cd into rootpath if it exists, otherwise just run command on current workspace
    if (rootPath) {
      activeTerminal.sendText(`cd && cd ${rootPath}`);
    }
    activeTerminal.sendText('gatsby develop --open');
    // change status bar to working message while server finishes developing
    StatusBar.working('Starting server');
    // toggle statusBar after 3 seconds so it will dispose server if clicked again
    setTimeout(this.toggleStatusBar, 4000);
    window.showInformationMessage('Gatsby Server Running on port:8000');
    /** write options to set host, set port, to open site, and to use https
     * gatsby develop only works in the site directory
     * allow user to open folder for their site directory */
  }

  // Disposes development server by disposing the terminal
  public disposeServer() {
    const activeTerminal = Utilities.getActiveTerminal();
    activeTerminal.dispose();
    // change status bar to working message while server finishes disposing
    StatusBar.working('Disposing server');
    // toggle statusBar so it will developServer if clicked again
    setTimeout(this.toggleStatusBar, 3000);
    window.showInformationMessage('Disposing Gatsby Server on port:8000');
  }

  // builds and packages Gatsby site
  static async build() {
    // finds path to file in text editor and drops the file name from the path
    const rootPath = getRootPath();

    const activeTerminal = Utilities.getActiveTerminal();
    activeTerminal.show();

    // only cd into rootpath if it exists, otherwise just run command on current workspace
    if (rootPath) {
      activeTerminal.sendText(`cd && cd ${rootPath}`);
    }
    activeTerminal.sendText('gatsby build');
  }

  // toggles statusBar between developing server and disposing server
  private toggleStatusBar(): void {
    if (!this.serverStatus) {
      StatusBar.offline(8000);
    } else {
      StatusBar.online();
    }
    this.serverStatus = !this.serverStatus;
  }

  public dispose() {
    StatusBar.dispose();
  }

  private showPopUpMsg(
    msg: string,
    isErrorMsg: boolean = false,
    isWarning: boolean = false,
  ) {
    if (isErrorMsg) window.showErrorMessage(msg);
    else if (isWarning) window.showWarningMessage(msg);
    else window.showInformationMessage(msg);
  }

  static async installPlugin(plugin?: any) {
    const activeTerminal = Utilities.getActiveTerminal();
    if (plugin) {
      const { homepage, repository } = plugin.command.arguments[0].links;
      const installCmnd = await PluginData.getNpmInstall(repository, homepage);
      activeTerminal.sendText(installCmnd);
      activeTerminal.show();
    }
  }
}<|MERGE_RESOLUTION|>--- conflicted
+++ resolved
@@ -78,17 +78,11 @@
      */
     // send command to the terminal
     if (siteName) {
-<<<<<<< HEAD
       if (starterObj) {
         console.log('starterObj', starterObj);
         const { repository } = starterObj.command.arguments[0].links;
         activeTerminal.sendText(
           `gatsby new ${siteName} ${repository} && cd ${siteName}`,
-=======
-      if (url && url.length > 0) {
-        activeTerminal.sendText(
-          `gatsby new ${siteName} ${url} && cd ${siteName}`
->>>>>>> 88f227c4
         );
         activeTerminal.show();
       } else {
@@ -97,11 +91,7 @@
       }
     } else {
       window.showWarningMessage(
-<<<<<<< HEAD
         'Must enter a name for your new Gatsby directory',
-=======
-        'Must enter a name for your new Gatsby directory'
->>>>>>> 88f227c4
       );
     }
   }
