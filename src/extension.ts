// The module 'vscode' contains the VS Code extensibility API
// Import the module and reference it with the alias vscode in your code below
import * as vscode from 'vscode';
import GatsbyCli from './commands/gatsbycli';

// this method is called when your extension is activated
// your extension is activated the very first time the command is executed
export function activate(context: vscode.ExtensionContext) {
<<<<<<< HEAD
  // Use the console to output diagnostic information (console.log) and errors (console.error)
  // This line of code will only be executed once when your extension is activated
  console.log('Congratulations, your extension "gatsbyhub" is now active!');

  // The command has been defined in the package.json file
  // Now provide the implementation of the command with registerCommand
  // The commandId parameter must match the command field in package.json
  const disposable = vscode.commands.registerCommand('gatsbyhub.helloWorld', () => {
    // The code you place here will be executed every time your command is executed

    // Display a message box to the user
    vscode.window.showInformationMessage('Hello World from GatsbyHub!');
  });

  vscode.commands.registerCommand('gatsbyhub.installGatsby', () => {
    // check if terminal is already running
    const { activeTerminal, terminals } = vscode.window;
    // need to call on the terminals array and
    // itterate through the array
    const filtered = terminals.filter((obj) => obj.name === 'gatsbyhub');
    // reduce array down to the only terminal object where .name is "gatsbyhub"[0] and set equal to activeTerminal

    // check if reduced array is empty then execute if statement below
    if (filtered.length === 0) {
      // if it is not running create new terminal
      // helper function to check conditional of if terminal is already running
      const terminal = vscode.window.createTerminal('gatsbyhub');
      terminal.sendText('sudo npm install -g gatsby-cli');
      terminal.show();
      console.log('inside if');
    } else {
      const [gatsbyTerminal] = filtered;
      gatsbyTerminal.sendText('sudo npm install -g gatsby-cli');
      gatsbyTerminal.show();
      console.log('ELSE');
    }
    // if terminal is already running, then move onto next command
    // then send "sudo npm install -g gatsby-cli"
    // conditional check if password is required
    // inputbox pop up of password (if necessary)
  });

  context.subscriptions.push(disposable);
=======
  vscode.commands.registerCommand(
    'gatsbyhub.installGatsby',
    GatsbyCli.installGatsby,
  );
>>>>>>> a2dbec50
}

// this method is called when your extension is deactivated
export function deactivate() {}<|MERGE_RESOLUTION|>--- conflicted
+++ resolved
@@ -6,56 +6,10 @@
 // this method is called when your extension is activated
 // your extension is activated the very first time the command is executed
 export function activate(context: vscode.ExtensionContext) {
-<<<<<<< HEAD
-  // Use the console to output diagnostic information (console.log) and errors (console.error)
-  // This line of code will only be executed once when your extension is activated
-  console.log('Congratulations, your extension "gatsbyhub" is now active!');
-
-  // The command has been defined in the package.json file
-  // Now provide the implementation of the command with registerCommand
-  // The commandId parameter must match the command field in package.json
-  const disposable = vscode.commands.registerCommand('gatsbyhub.helloWorld', () => {
-    // The code you place here will be executed every time your command is executed
-
-    // Display a message box to the user
-    vscode.window.showInformationMessage('Hello World from GatsbyHub!');
-  });
-
-  vscode.commands.registerCommand('gatsbyhub.installGatsby', () => {
-    // check if terminal is already running
-    const { activeTerminal, terminals } = vscode.window;
-    // need to call on the terminals array and
-    // itterate through the array
-    const filtered = terminals.filter((obj) => obj.name === 'gatsbyhub');
-    // reduce array down to the only terminal object where .name is "gatsbyhub"[0] and set equal to activeTerminal
-
-    // check if reduced array is empty then execute if statement below
-    if (filtered.length === 0) {
-      // if it is not running create new terminal
-      // helper function to check conditional of if terminal is already running
-      const terminal = vscode.window.createTerminal('gatsbyhub');
-      terminal.sendText('sudo npm install -g gatsby-cli');
-      terminal.show();
-      console.log('inside if');
-    } else {
-      const [gatsbyTerminal] = filtered;
-      gatsbyTerminal.sendText('sudo npm install -g gatsby-cli');
-      gatsbyTerminal.show();
-      console.log('ELSE');
-    }
-    // if terminal is already running, then move onto next command
-    // then send "sudo npm install -g gatsby-cli"
-    // conditional check if password is required
-    // inputbox pop up of password (if necessary)
-  });
-
-  context.subscriptions.push(disposable);
-=======
   vscode.commands.registerCommand(
     'gatsbyhub.installGatsby',
     GatsbyCli.installGatsby,
   );
->>>>>>> a2dbec50
 }
 
 // this method is called when your extension is deactivated
