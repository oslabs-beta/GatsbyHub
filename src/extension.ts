// The module 'vscode' contains the VS Code extensibility API
// Import the module and reference it with the alias vscode in your code below
import { ExtensionContext, commands, window } from 'vscode';
<<<<<<< HEAD
import GatsbyCli from './commands/gatsbycli';
import PluginData from './models/PluginData';
=======
import GatsbyCli from './models/GatsbyCli';
>>>>>>> b9f79d8e
import PluginProvider from './models/PluginProvider';
import WebViews from './utils/WebViews';
import StarterProvider from './models/StarterProvider';
import ThemeProvider from './models/ThemeProvider';

// this method is called when your extension is activated
// your extension is activated the very first time the command is executed
export function activate(context: ExtensionContext) {
  const { createTreeView } = window;
  const { registerCommand } = commands;
  const { subscriptions } = context;
  const gatsbyCli = new GatsbyCli();
<<<<<<< HEAD
  /*   console.log(Uri.file(path.resolve(__dirname, '../'))); */
  /*   const uri = Uri.file(path.resolve(__dirname));
  console.log('uri: ', uri);
  workspace.fs.readDirectory(uri).then((data) => {
    data.forEach((file) => {
      if (file[0] === 'package.json') console.log(file[0]);
    });
  });
 */
  PluginData.getReadMe();
=======

>>>>>>> b9f79d8e
  subscriptions.push(
    registerCommand('gatsbyhub.installGatsby', gatsbyCli.installGatsby)
  );
  subscriptions.push(
    registerCommand('gatsbyhub.createSite', gatsbyCli.createSite),
  );
  subscriptions.push(
    registerCommand('gatsbyhub.developServer', gatsbyCli.developServer),
  );
  subscriptions.push(
    registerCommand('gatsbyhub.disposeServer', gatsbyCli.disposeServer),
  );
  subscriptions.push(
    registerCommand('gatsbyhub.build', gatsbyCli.build)
  );
  subscriptions.push(
    registerCommand('gatsbyhub.installPlugin', gatsbyCli.installPlugin),
  );
  subscriptions.push(
    createTreeView('plugins', {
      treeDataProvider: new PluginProvider(),
    })
  );
  subscriptions.push(
    createTreeView('starters', {
      treeDataProvider: new StarterProvider(),
    })
  );
  subscriptions.push(
    createTreeView('themes', {
      treeDataProvider: new ThemeProvider(),
    })
  );
  subscriptions.push(
    registerCommand('gatsbyhub.createWebView', WebViews.openWebView)
  );
  subscriptions.push(gatsbyCli);
}

// this method is called when your extension is deactivated
export function deactivate() {}<|MERGE_RESOLUTION|>--- conflicted
+++ resolved
@@ -1,12 +1,7 @@
 // The module 'vscode' contains the VS Code extensibility API
 // Import the module and reference it with the alias vscode in your code below
 import { ExtensionContext, commands, window } from 'vscode';
-<<<<<<< HEAD
-import GatsbyCli from './commands/gatsbycli';
-import PluginData from './models/PluginData';
-=======
 import GatsbyCli from './models/GatsbyCli';
->>>>>>> b9f79d8e
 import PluginProvider from './models/PluginProvider';
 import WebViews from './utils/WebViews';
 import StarterProvider from './models/StarterProvider';
@@ -19,20 +14,6 @@
   const { registerCommand } = commands;
   const { subscriptions } = context;
   const gatsbyCli = new GatsbyCli();
-<<<<<<< HEAD
-  /*   console.log(Uri.file(path.resolve(__dirname, '../'))); */
-  /*   const uri = Uri.file(path.resolve(__dirname));
-  console.log('uri: ', uri);
-  workspace.fs.readDirectory(uri).then((data) => {
-    data.forEach((file) => {
-      if (file[0] === 'package.json') console.log(file[0]);
-    });
-  });
- */
-  PluginData.getReadMe();
-=======
-
->>>>>>> b9f79d8e
   subscriptions.push(
     registerCommand('gatsbyhub.installGatsby', gatsbyCli.installGatsby)
   );
