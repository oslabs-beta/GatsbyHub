--- conflicted
+++ resolved
@@ -5,15 +5,11 @@
 import * as path from 'path';
 import GatsbyCli from './commands/gatsbycli';
 import PluginProvider from './models/PluginProvider';
-<<<<<<< HEAD
 import * as vscode from "vscode";
 import StatusBar from "./utils/statusBarItem";
 import Plugin from "./models/Plugin";
 import EachPlugin from "./models/EachPlugin";
-import PluginData from "./models.PluginData";
-=======
 import PluginData from './models/PluginData';
->>>>>>> db6f82b3
 /* import WebViews from './utils/WebViews'; */
 
 // this method is called when your extension is activated
