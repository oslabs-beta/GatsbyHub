--- conflicted
+++ resolved
@@ -4,17 +4,9 @@
 import { ExtensionContext, commands, window } from 'vscode';
 import GatsbyCli from './commands/gatsbycli';
 import PluginProvider from './models/PluginProvider';
-<<<<<<< HEAD
 import WebViews from './utils/WebViews';
 import StarterProvider from './models/StarterProvider';
 import ThemeProvider from './models/ThemeProvider';
-=======
-import WebView from './utils/WebViews';
-import StarterProvider from './models/StarterProvider';
-import ThemeProvider from './models/ThemeProvider';
-/* import WebViews from './utils/WebViews'; */
-/* import PluginData from './models/PluginData'; */
->>>>>>> d07027ed
 
 // this method is called when your extension is activated
 // your extension is activated the very first time the command is executed
@@ -25,11 +17,7 @@
   const gatsbyCli = new GatsbyCli();
 
   subscriptions.push(
-<<<<<<< HEAD
     registerCommand('gatsbyhub.installGatsby', GatsbyCli.installGatsby)
-=======
-    registerCommand('gatsbyhub.installGatsby', GatsbyCli.installGatsby),
->>>>>>> d07027ed
   );
   subscriptions.push(
     registerCommand('gatsbyhub.createSite', GatsbyCli.createSite),
@@ -60,11 +48,7 @@
     })
   );
   subscriptions.push(
-<<<<<<< HEAD
     registerCommand('gatsbyhub.createWebView', WebViews.openWebView)
-=======
-    registerCommand('gatsbyhub.createWebView', WebView.openPluginWebView),
->>>>>>> d07027ed
   );
   subscriptions.push(gatsbyCli);
 }
